import { NextResponse } from "next/server";

export const runtime = "nodejs";

export async function GET(
  request: Request,
  { params }: { params: { id: string } }
) {
  try {
    // Validate UUID format to prevent 400 Bad Request errors
    const executionId = params.id;
    const uuidRegex =
      /^[0-9a-f]{8}-[0-9a-f]{4}-[0-9a-f]{4}-[0-9a-f]{4}-[0-9a-f]{12}$/i;

    if (!uuidRegex.test(executionId)) {
      return NextResponse.json(
        { error: "Invalid execution ID format. Expected a valid UUID." },
        { status: 400 }
      );
    }
<<<<<<< HEAD
    
=======

>>>>>>> d185c425
    // 1. Fetch execution record to get workflow_id
    // const { data: execRec, error: execError } = await supabase
    //   .from('workflow_executions')
    //   .select('workflow_id')
    //   .eq('id', executionId)
    //   .single();
<<<<<<< HEAD
    if (execError || !execRec) {
      return NextResponse.json({ error: 'Execution not found' }, { status: 404 });
    }
    const workflowId = execRec.workflow_id;
=======
    // if (execError || !execRec) {
    //   return NextResponse.json({ error: 'Execution not found' }, { status: 404 });
    // }
    // const workflowId = execRec.workflow_id;
>>>>>>> d185c425

    // 2. Fetch workflow definition (nodes)
    // const { data: workflowRec, error: wfError } = await supabase
    //   .from('workflows')
    //   .select('nodes')
    //   .eq('id', workflowId)
    //   .single();
    // if (wfError || !workflowRec) {
    //   return NextResponse.json({ error: 'Workflow not found' }, { status: 404 });
    // }
    // const workflowNodes = workflowRec.nodes || [];

    // // 3. Fetch all node_executions for this execution
    // const { data: nodeExecs, error: nodeExecError } = await supabase
    //   .from('node_executions')
    //   .select('id, node_id, status, output, error, started_at, finished_at, logs')
    //   .eq('execution_id', executionId);
    // if (nodeExecError) {
    //   return NextResponse.json({ error: nodeExecError.message }, { status: 500 });
    // }

    interface NodeExecution {
      id: string;
      node_id: string;
      status: string;
      output: Record<string, unknown> | null;
      error: string | null;
      started_at: string | null;
      finished_at: string | null;
      logs: Array<Record<string, unknown>> | null;
    }

    const nodeExecMap = new Map<string, NodeExecution>([]);

    // Define interface for workflow nodes
    interface WorkflowNode {
      id: string;
      data?: {
        nodeType?: string;
        config?: Record<string, unknown>;
      };
      type?: string;
    }

    // 4. Merge: For each workflow node, attach execution status or default to pending
    const mergedNodes = [].map((node: WorkflowNode) => {
      const exec = nodeExecMap.get(node.id);
      return {
        node_id: node.id,
        node_type: node.data?.nodeType || node.type || null,
        config: node.data?.config || null,
        status: exec?.status || "pending",
        started_at: exec?.started_at || null,
        completed_at: exec?.finished_at || null,
        output_data: exec?.output || null,
        error: exec?.error || null,
        logs: exec?.logs || [],
      };
    });

    return NextResponse.json({ nodes: mergedNodes });
  } catch (err: unknown) {
    console.error("Unexpected error in node-executions route:", err);
    const errorMessage = err instanceof Error ? err.message : "Unknown error";
    console.error(`Error details: ${errorMessage}`);
    return NextResponse.json(
      { error: "Internal Server Error" },
      { status: 500 }
    );
  }
}<|MERGE_RESOLUTION|>--- conflicted
+++ resolved
@@ -18,28 +18,16 @@
         { status: 400 }
       );
     }
-<<<<<<< HEAD
-    
-=======
-
->>>>>>> d185c425
     // 1. Fetch execution record to get workflow_id
     // const { data: execRec, error: execError } = await supabase
     //   .from('workflow_executions')
     //   .select('workflow_id')
     //   .eq('id', executionId)
     //   .single();
-<<<<<<< HEAD
-    if (execError || !execRec) {
-      return NextResponse.json({ error: 'Execution not found' }, { status: 404 });
-    }
-    const workflowId = execRec.workflow_id;
-=======
     // if (execError || !execRec) {
     //   return NextResponse.json({ error: 'Execution not found' }, { status: 404 });
     // }
     // const workflowId = execRec.workflow_id;
->>>>>>> d185c425
 
     // 2. Fetch workflow definition (nodes)
     // const { data: workflowRec, error: wfError } = await supabase
